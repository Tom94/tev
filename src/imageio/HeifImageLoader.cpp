/*
 * tev -- the EXR viewer
 *
 * Copyright (C) 2025 Thomas Müller <contact@tom94.net>
 *
 * This program is free software: you can redistribute it and/or modify
 * it under the terms of the GNU General Public License as published by
 * the Free Software Foundation, either version 3 of the License.
 *
 * This program is distributed in the hope that it will be useful,
 * but WITHOUT ANY WARRANTY; without even the implied warranty of
 * MERCHANTABILITY or FITNESS FOR A PARTICULAR PURPOSE.  See the
 * GNU General Public License for more details.
 *
 * You should have received a copy of the GNU General Public License
 * along with this program.  If not, see <http://www.gnu.org/licenses/>.
 */

#include <tev/ThreadPool.h>
#include <tev/imageio/AppleMakerNote.h>
#include <tev/imageio/GainMap.h>
#include <tev/imageio/HeifImageLoader.h>

#include <libheif/heif.h>

#include <lcms2.h>
#include <lcms2_fast_float.h>

#include <ImfChromaticities.h>

#include <libexif/exif-data.h>

using namespace nanogui;
using namespace std;

namespace tev {

HeifImageLoader::HeifImageLoader() {
    cmsSetLogErrorHandler([](cmsContext, cmsUInt32Number errorCode, const char* message) {
        tlog::error() << fmt::format("lcms error #{}: {}", errorCode, message);
    });

<<<<<<< HEAD
    cmsPlugin(cmsFastFloatExtensions());
=======
    // cmsPlugin(cmsFastFloatExtensions());

    // ExifLog* exifLog = exif_log_new();
    // exif_log_set_func(
    //     exifLog,
    //     [](ExifLog* log, ExifLogCode code, const char* domain, const char* format, va_list args, void* data) {
    //         // sprintf into string
    //         string message;
    //         message.resize(1024);
    //         vsnprintf(message.data(), message.size(), format, args);
    //         switch (code) {
    //             case EXIF_LOG_CODE_NONE: tlog::error() << message; break;
    //             case EXIF_LOG_CODE_DEBUG: tlog::error() << message; break;
    //             case EXIF_LOG_CODE_NO_MEMORY: tlog::error() << message; break;
    //             case EXIF_LOG_CODE_CORRUPT_DATA: tlog::error() << message; break;
    //         }
    //     },
    //     nullptr
    // );
>>>>>>> 95121dd1
}

bool HeifImageLoader::canLoadFile(istream& iStream) const {
    // libheif's spec says it needs the first 12 bytes to determine whether the image can be read.
    uint8_t header[12];
    iStream.read((char*)header, 12);
    bool failed = !iStream || iStream.gcount() != 12;

    iStream.clear();
    iStream.seekg(0);
    if (failed) {
        return false;
    }

    return heif_check_filetype(header, 12) == heif_filetype_yes_supported;
}

Task<vector<ImageData>> HeifImageLoader::load(istream& iStream, const fs::path&, const string&, int priority) const {
    vector<ImageData> result;

    iStream.seekg(0, ios_base::end);
    int64_t fileSize = iStream.tellg();
    iStream.clear();
    iStream.seekg(0);

    struct ReaderContext {
        istream& stream;
        int64_t size;
    } readerContext = {iStream, fileSize};

    static const heif_reader reader = {
        .reader_api_version = 1,
        .get_position = [](void* context) { return (int64_t)reinterpret_cast<ReaderContext*>(context)->stream.tellg(); },
        .read =
            [](void* data, size_t size, void* context) {
                auto& stream = reinterpret_cast<ReaderContext*>(context)->stream;
                stream.read((char*)data, size);
                return stream.good() ? 0 : -1;
            },
        .seek =
            [](int64_t pos, void* context) {
                auto& stream = reinterpret_cast<ReaderContext*>(context)->stream;
                stream.seekg(pos);
                return stream.good() ? 0 : -1;
            },
        .wait_for_file_size =
            [](int64_t target_size, void* context) {
                return reinterpret_cast<ReaderContext*>(context)->size < target_size ? heif_reader_grow_status_size_beyond_eof :
                                                                                       heif_reader_grow_status_size_reached;
            },
        // Not used by API version 1
        .request_range = {},
        .preload_range_hint = {},
        .release_file_range = {},
        .release_error_msg = {},
    };

    heif_context* ctx = heif_context_alloc();
    if (!ctx) {
        throw invalid_argument{"Failed to allocate libheif context."};
    }

    ScopeGuard contextGuard{[ctx] { heif_context_free(ctx); }};

    if (auto error = heif_context_read_from_reader(ctx, &reader, &readerContext, nullptr); error.code != heif_error_Ok) {
        throw invalid_argument{fmt::format("Failed to read image: {}", error.message)};
    }

    // get a handle to the primary image
    heif_image_handle* handle;
    if (auto error = heif_context_get_primary_image_handle(ctx, &handle); error.code != heif_error_Ok) {
        throw invalid_argument{fmt::format("Failed to get primary image handle: {}", error.message)};
    }

    ScopeGuard handleGuard{[handle] { heif_image_handle_release(handle); }};

    auto decodeImage = [priority](heif_image_handle* imgHandle) -> Task<ImageData> {
        ImageData resultData;

        int numChannels = heif_image_handle_has_alpha_channel(imgHandle) ? 4 : 3;
        resultData.hasPremultipliedAlpha = numChannels == 4 && heif_image_handle_is_premultiplied_alpha(imgHandle);

        const bool is_little_endian = std::endian::native == std::endian::little;
        auto format = numChannels == 4 ? (is_little_endian ? heif_chroma_interleaved_RRGGBBAA_LE : heif_chroma_interleaved_RRGGBBAA_BE) :
                                         (is_little_endian ? heif_chroma_interleaved_RRGGBB_LE : heif_chroma_interleaved_RRGGBB_BE);

        Vector2i size = {heif_image_handle_get_width(imgHandle), heif_image_handle_get_height(imgHandle)};

        if (size.x() == 0 || size.y() == 0) {
            throw invalid_argument{"Image has zero pixels."};
        }

        heif_image* img;
        if (auto error = heif_decode_image(imgHandle, &img, heif_colorspace_RGB, format, nullptr); error.code != heif_error_Ok) {
            throw invalid_argument{fmt::format("Failed to decode image: {}", error.message)};
        }

        ScopeGuard imgGuard{[img] { heif_image_release(img); }};

        const int bitsPerPixel = heif_image_get_bits_per_pixel_range(img, heif_channel_interleaved);
        const float channelScale = 1.0f / float((1 << bitsPerPixel) - 1);

        int bytesPerLine;
        const uint8_t* data = heif_image_get_plane_readonly(img, heif_channel_interleaved, &bytesPerLine);
        if (!data) {
            throw invalid_argument{"Faild to get image data."};
        }

        resultData.channels = makeNChannels(numChannels, size);

        auto getCmsTransform = [&imgHandle, &numChannels, &resultData]() {
            size_t profileSize = heif_image_handle_get_raw_color_profile_size(imgHandle);
            if (profileSize == 0) {
                return (cmsHTRANSFORM) nullptr;
            }

            vector<uint8_t> profileData(profileSize);
            if (auto error = heif_image_handle_get_raw_color_profile(imgHandle, profileData.data()); error.code != heif_error_Ok) {
                if (error.code == heif_error_Color_profile_does_not_exist) {
                    return (cmsHTRANSFORM) nullptr;
                }

                tlog::warning() << "Failed to read ICC profile: " << error.message;
                return (cmsHTRANSFORM) nullptr;
            }

            // Create ICC profile from the raw data
            cmsHPROFILE srcProfile = cmsOpenProfileFromMem(profileData.data(), (cmsUInt32Number)profileSize);
            if (!srcProfile) {
                tlog::warning() << "Failed to create ICC profile from raw data";
                return (cmsHTRANSFORM) nullptr;
            }

            ScopeGuard srcProfileGuard{[srcProfile] { cmsCloseProfile(srcProfile); }};

            cmsCIExyY D65 = {0.3127, 0.3290, 1.0};
            cmsCIExyYTRIPLE Rec709Primaries = {
                {0.6400, 0.3300, 1.0},
                {0.3000, 0.6000, 1.0},
                {0.1500, 0.0600, 1.0}
            };

            cmsToneCurve* linearCurve[3];
            linearCurve[0] = linearCurve[1] = linearCurve[2] = cmsBuildGamma(0, 1.0f);

            cmsHPROFILE rec709Profile = cmsCreateRGBProfile(&D65, &Rec709Primaries, linearCurve);

            if (!rec709Profile) {
                tlog::warning() << "Failed to create Rec.709 color profile";
                return (cmsHTRANSFORM) nullptr;
            }

            ScopeGuard rec709ProfileGuard{[rec709Profile] { cmsCloseProfile(rec709Profile); }};

            // Create transform from source profile to Rec.709
            auto type = numChannels == 4 ? (resultData.hasPremultipliedAlpha ? TYPE_RGBA_FLT_PREMUL : TYPE_RGBA_FLT) : TYPE_RGB_FLT;
            cmsHTRANSFORM transform = cmsCreateTransform(srcProfile, type, rec709Profile, TYPE_RGBA_FLT, INTENT_PERCEPTUAL, cmsFLAGS_NOCACHE);

            if (!transform) {
                tlog::warning() << "Failed to create color transform from ICC profile to Rec.709";
                return (cmsHTRANSFORM) nullptr;
            }

            return transform;
        };

        // If we've got an ICC color profile, apply that because it's the most detailed / standardized.
        auto transform = getCmsTransform();
        if (transform) {
            ScopeGuard transformGuard{[transform] { cmsDeleteTransform(transform); }};

            tlog::debug() << "Found ICC color profile.";

            // lcms can't perform alpha premultiplication, so we leave it up to downstream processing
            resultData.hasPremultipliedAlpha = false;

            size_t numPixels = (size_t)size.x() * size.y();
            vector<float> src(numPixels * numChannels);
            vector<float> dst(numPixels * numChannels);

            const size_t n_samples_per_row = size.x() * numChannels;
            co_await ThreadPool::global().parallelForAsync<size_t>(
                0,
                size.y(),
                [&](size_t y) {
                    size_t src_offset = y * n_samples_per_row;
                    for (size_t x = 0; x < n_samples_per_row; ++x) {
                        const uint16_t* typedData = reinterpret_cast<const uint16_t*>(data + y * bytesPerLine);
                        src[src_offset + x] = (float)typedData[x] * channelScale;
                    }

                    // Armchair parallelization of lcms: cmsDoTransform is reentrant per the spec, i.e. it can be called from multiple threads.
                    // So: call cmsDoTransform for each row in parallel.
                    // NOTE: This core depends on makeNChannels creating RGBA interleaved buffers!
                    size_t dst_offset = y * (size_t)size.x() * 4;
                    cmsDoTransform(transform, &src[src_offset], &resultData.channels[0].data()[dst_offset], size.x());
                },
                priority
            );

            co_return resultData;
        }

        // Otherwise, assume the image is in Rec.709/sRGB and convert it to linear space, followed by an optional change in color space if
        // an NCLX profile is present.
        co_await ThreadPool::global().parallelForAsync<int>(
            0,
            size.y(),
            [&](int y) {
                for (int x = 0; x < size.x(); ++x) {
                    size_t i = y * (size_t)size.x() + x;
                    auto typedData = reinterpret_cast<const unsigned short*>(data + y * bytesPerLine);
                    int baseIdx = x * numChannels;

                    for (int c = 0; c < numChannels; ++c) {
                        if (c == 3) {
                            resultData.channels[c].at(i) = typedData[baseIdx + c] * channelScale;
                        } else {
                            resultData.channels[c].at(i) = toLinear(typedData[baseIdx + c] * channelScale);
                        }
                    }
                }
            },
            priority
        );

        heif_color_profile_nclx* nclx = nullptr;
        if (auto error = heif_image_handle_get_nclx_color_profile(imgHandle, &nclx); error.code != heif_error_Ok) {
            if (error.code == heif_error_Color_profile_does_not_exist) {
                co_return resultData;
            }

            tlog::warning() << "Failed to read NCLX profile: " << error.message;
            co_return resultData;
        }

        ScopeGuard nclxGuard{[nclx] { heif_nclx_color_profile_free(nclx); }};

        tlog::debug() << "Found NCLX color profile.";

        // Only convert if not already in Rec.709/sRGB
        if (nclx->color_primaries != heif_color_primaries_ITU_R_BT_709_5) {
            Imf::Chromaticities rec709; // default rec709 (sRGB) primaries
            Imf::Chromaticities chroma = {
                {nclx->color_primary_red_x,   nclx->color_primary_red_y  },
                {nclx->color_primary_green_x, nclx->color_primary_green_y},
                {nclx->color_primary_blue_x,  nclx->color_primary_blue_y },
                {nclx->color_primary_white_x, nclx->color_primary_white_y}
            };

            Imath::M44f M = Imf::RGBtoXYZ(chroma, 1) * Imf::XYZtoRGB(rec709, 1);
            for (int m = 0; m < 4; ++m) {
                for (int n = 0; n < 4; ++n) {
                    resultData.toRec709.m[m][n] = M.x[m][n];
                }
            }
        }

        co_return resultData;
    };

    // Read main image
    result.emplace_back(co_await decodeImage(handle));

    auto findAppleMakerNote = [&]() -> unique_ptr<AppleMakerNote> {
        // Extract EXIF metadata
        int numMetadataBlocks = heif_image_handle_get_number_of_metadata_blocks(handle, "Exif");
        if (numMetadataBlocks <= 0) {
            tlog::warning() << "No EXIF metadata found";
            return nullptr;
        }

        if (numMetadataBlocks > 1) {
            tlog::debug() << "Found " << numMetadataBlocks << " EXIF metadata block(s)";
        }

        vector<heif_item_id> metadataIDs(numMetadataBlocks);
        heif_image_handle_get_list_of_metadata_block_IDs(handle, "Exif", metadataIDs.data(), numMetadataBlocks);

        for (int i = 0; i < numMetadataBlocks; ++i) {
            size_t exifSize = heif_image_handle_get_metadata_size(handle, metadataIDs[i]);
            if (exifSize <= 4) {
                tlog::warning() << "Failed to get size of EXIF data";
                continue;
            }

            vector<uint8_t> exifData(exifSize);
            if (auto error = heif_image_handle_get_metadata(handle, metadataIDs[i], exifData.data()); error.code != heif_error_Ok) {
                tlog::warning() << "Failed to read EXIF data: " << error.message;
                continue;
            }

            ExifData* exif = exif_data_new_from_data(exifData.data() + 4, (unsigned int)(exifSize - 4));
            if (!exif) {
                tlog::warning() << "Failed to decode EXIF data";
                continue;
            }

            ScopeGuard exifGuard{[exif] { exif_data_unref(exif); }};

            ExifEntry* makerNote = exif_data_get_entry(exif, EXIF_TAG_MAKER_NOTE);
            if (!isAppleMakernote(makerNote->data, makerNote->size)) {
                continue;
            }

            return make_unique<AppleMakerNote>(makerNote->data, makerNote->size);
        }

        return nullptr;
    };

    auto amn = findAppleMakerNote();

    // Read auxiliary images
    int num_aux = heif_image_handle_get_number_of_auxiliary_images(handle, 0);
    if (num_aux > 0) {
        tlog::debug() << "Found " << num_aux << " auxiliary image(s)";

        vector<heif_item_id> aux_ids(num_aux);
        heif_image_handle_get_list_of_auxiliary_image_IDs(handle, 0, aux_ids.data(), num_aux);

        for (int i = 0; i < num_aux; ++i) {
            heif_image_handle* auxImgHandle;
            if (auto error = heif_image_handle_get_auxiliary_image_handle(handle, aux_ids[i], &auxImgHandle); error.code != heif_error_Ok) {
                tlog::warning() << fmt::format("Failed to get auxiliary image handle: {}", error.message);
                continue;
            }

            const char* auxType = nullptr;
            if (auto error = heif_image_handle_get_auxiliary_type(auxImgHandle, &auxType); error.code != heif_error_Ok) {
                tlog::warning() << fmt::format("Failed to get auxiliary image type: {}", error.message);
                continue;
            }

            ScopeGuard typeGuard{[auxImgHandle, &auxType] { heif_image_handle_release_auxiliary_type(auxImgHandle, &auxType); }};
            string auxTypeStr = auxType ? auxType : "unknown";

            // TODO: Better handling of auxiliary images than to just decode them and list them as separate images
            result.emplace_back(co_await decodeImage(auxImgHandle));

            // If we found an apple-style gainmap, apply it to the main image.
            if (amn && auxTypeStr.find("apple") != string::npos && auxTypeStr.find("hdrgainmap") != string::npos) {
                tlog::debug() << fmt::format("Found hdrgainmap: {}", auxTypeStr);
                co_await applyAppleGainMap(
                    result.front(), // primary image
                    co_await decodeImage(auxImgHandle),
                    priority,
                    *amn
                );
            }
        }
    }

    co_return result;
}

} // namespace tev<|MERGE_RESOLUTION|>--- conflicted
+++ resolved
@@ -40,10 +40,7 @@
         tlog::error() << fmt::format("lcms error #{}: {}", errorCode, message);
     });
 
-<<<<<<< HEAD
     cmsPlugin(cmsFastFloatExtensions());
-=======
-    // cmsPlugin(cmsFastFloatExtensions());
 
     // ExifLog* exifLog = exif_log_new();
     // exif_log_set_func(
@@ -62,7 +59,6 @@
     //     },
     //     nullptr
     // );
->>>>>>> 95121dd1
 }
 
 bool HeifImageLoader::canLoadFile(istream& iStream) const {
